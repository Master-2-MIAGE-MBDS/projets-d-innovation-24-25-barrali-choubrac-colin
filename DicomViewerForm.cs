﻿using System;
using System.Collections.Generic;
using System.ComponentModel;
using System.Data;
using System.Drawing;
using System.Linq;
using System.Text;
using System.Threading.Tasks;
using System.Windows.Forms;
using EvilDICOM.Core.Helpers;
using EvilDICOM.Core;
using DeepBridgeWindowsApp.DICOM;
using System.Drawing.Imaging;
using System.Runtime.InteropServices;
using System.Security.Policy;
using DeepBridgeWindowsApp.Dicom;
using System.IO;

namespace DeepBridgeWindowsApp
{
    public partial class DicomViewerForm : Form
    {
        private readonly DicomDisplayManager displayManager;
        private PictureBox mainPictureBox;
        private TrackBar sliceTrackBar;
        private TrackBar windowWidthTrackBar;
        private TrackBar windowCenterTrackBar;
        private DoubleTrackBar doubleTrackBar;
        private Label sliceLabel;
        private Label windowCenterLabel;
        private Label windowWidthLabel;
        private Label minLabel;
        private Label maxLabel;
        private Point startPoint;
        private Point endPoint;
        private bool isDrawing = false;
        private Label startPointLabel;
        private Label endPointLabel;
        private Label areaLabel;
        private const int TARGET_SIZE = 512;

        public DicomViewerForm(DicomReader reader)
        {
            displayManager = new DicomDisplayManager(reader);
            InitializeComponents();
            mainPictureBox.MouseDown += MainPictureBox_MouseDown;
            mainPictureBox.MouseMove += MainPictureBox_MouseMove;
            mainPictureBox.MouseUp += MainPictureBox_MouseUp;
            mainPictureBox.Paint += MainPictureBox_Paint;
        }

        private void InitializeComponents()
        {
            this.Size = new Size(1424, 768); // Increased width to accommodate both panels
            this.Text = "DICOM Viewer";

            // Left info panel
            var infoPanel = new Panel
            {
                Dock = DockStyle.Left,
                Width = 250,
                BackColor = SystemColors.Control,
                Padding = new Padding(5, 5, 5, 10),
            };

            var patientInfo = new TableLayoutPanel
            {
                Dock = DockStyle.Top,
                AutoSize = true,
                ColumnCount = 2,
                CellBorderStyle = TableLayoutPanelCellBorderStyle.Single
            };

            var currentSlice = displayManager.GetSlice(displayManager.GetCurrentSliceIndex() + 1);

            AddInfoRow(patientInfo, "Patient ID", currentSlice.PatientID);
            AddInfoRow(patientInfo, "Patient Name", currentSlice.PatientName);
            AddInfoRow(patientInfo, "Patient Sex", currentSlice.PatientSex);
            AddInfoRow(patientInfo, "Modality", currentSlice.Modality);
            AddInfoRow(patientInfo, "Resolution", currentSlice.Rows + " x " + currentSlice.Columns);
            infoPanel.Controls.Add(patientInfo);

            // Add labels for start point, end point, and area
            startPointLabel = new Label
            {
                Text = "Start Point: (0, 0)",
                AutoSize = true,
                Location = new Point(10, patientInfo.Bottom + 10)
            };
            endPointLabel = new Label
            {
                Text = "End Point: (0, 0)",
                AutoSize = true,
                Location = new Point(10, startPointLabel.Bottom + 10)
            };
            areaLabel = new Label
            {
                Text = "Area: 0",
                AutoSize = true,
                Location = new Point(10, endPointLabel.Bottom + 10)
            };

            infoPanel.Controls.Add(startPointLabel);
            infoPanel.Controls.Add(endPointLabel);
            infoPanel.Controls.Add(areaLabel);

            var buttonPanel = new Panel
            {
                Dock = DockStyle.Bottom,
                BackColor = SystemColors.Control
            };

            var renderButton = new Button
            {
                Dock = DockStyle.Bottom,
                Text = "3D Render",
                AutoSize = true,
            };
            renderButton.Click += Button_Click;

            buttonPanel.Controls.Add(renderButton);
            infoPanel.Controls.Add(buttonPanel);

            // Right top view panel
            var globalViewPanel = new Panel
            {
                Dock = DockStyle.Right,
                Width = 300,
                BackColor = SystemColors.Control
            };

            var globalTopViewPanel = new Panel
            {
                Dock = DockStyle.Top,
                Height = 768 / 2
            };

            var globalViewPictureBox = new PictureBox
            {
                Dock = DockStyle.Fill,
                SizeMode = PictureBoxSizeMode.Zoom
            };
            globalViewPictureBox.Image = displayManager.GetGlobalViewImage();
            globalTopViewPanel.Controls.Add(globalViewPictureBox);

            // Right control view panel
            var globalBottomViewPanel = new Panel
            {
                Dock = DockStyle.Bottom,
                Height = 768 / 2,
            };

            var controlPanel = new Panel
            {
                Dock = DockStyle.Top,
                Height = 768 / 4
            };

            windowWidthTrackBar = new TrackBar
            {
                Dock = DockStyle.Bottom,
                Minimum = 0,
                Maximum = 4000,
                Value = displayManager.windowWidth,
                TickStyle = TickStyle.TopLeft
            };
            windowWidthTrackBar.ValueChanged += TrackBar_ValueChanged;

            windowCenterTrackBar = new TrackBar
            {
                Dock = DockStyle.Bottom,
                Minimum = 0,
                Maximum = 800,
                Value = displayManager.windowCenter,
                TickStyle = TickStyle.TopLeft
            };
            windowCenterTrackBar.ValueChanged += TrackBar_ValueChanged;

            windowCenterLabel = new Label
            {
                Dock = DockStyle.Bottom,
                TextAlign = ContentAlignment.MiddleCenter,
                Height = 20,
                Text = "Window Center: " + displayManager.windowCenter
            };

            windowWidthLabel = new Label
            {
                Dock = DockStyle.Bottom,
                TextAlign = ContentAlignment.MiddleCenter,
                Height = 20,
                Text = "Window Width: " + displayManager.windowWidth
            };

            controlPanel.Controls.AddRange(new Control[] { windowCenterLabel, windowCenterTrackBar,
                windowWidthLabel, windowWidthTrackBar });

            globalBottomViewPanel.Controls.Add(controlPanel);

            globalViewPanel.Controls.AddRange(new Control[] { globalTopViewPanel, globalBottomViewPanel });

            // Main content
            var contentPanel = new Panel
            {
                Dock = DockStyle.Fill
            };

            mainPictureBox = new PictureBox
            {
                Dock = DockStyle.Fill,
                SizeMode = PictureBoxSizeMode.Zoom
            };

            sliceTrackBar = new TrackBar
            {
                Dock = DockStyle.Bottom,
                Minimum = 0,
                Maximum = displayManager.GetTotalSlices() - 1,
                TickStyle = TickStyle.TopLeft
            };
            sliceTrackBar.ValueChanged += TrackBar_ValueChanged;

            sliceLabel = new Label
            {
                Dock = DockStyle.Bottom,
                TextAlign = ContentAlignment.MiddleCenter,
                Height = 20
            };

            // Double slider min max
            doubleTrackBar = new DoubleTrackBar
            {
                Dock = DockStyle.Bottom,
                Minimum = 0,
                Maximum = displayManager.GetTotalSlices(),
                MinValue = 0,
                MaxValue = displayManager.GetTotalSlices(),
                TickStyle = TickStyle.TopLeft
            };
            doubleTrackBar.ValueChanged += DoubleTrackBar_ValueChanged;
            doubleTrackBar.MouseMove += DoubleTrackBar_MouseMove;
            doubleTrackBar.MouseUp += DoubleTrackBar_MouseUp;

            minLabel = new Label
            {
                Dock = DockStyle.Bottom,
                TextAlign = ContentAlignment.MiddleCenter,
                Height = 20,
                Text = "Min: 0"
            };

            maxLabel = new Label
            {
                Dock = DockStyle.Bottom,
                TextAlign = ContentAlignment.MiddleCenter,
                Height = 20,
                Text = $"Max: {displayManager.GetTotalSlices()}"
            };

            contentPanel.Controls.AddRange(new Control[] { mainPictureBox, sliceLabel, sliceTrackBar, doubleTrackBar, minLabel, maxLabel });

            this.Controls.AddRange(new Control[] { contentPanel, infoPanel, globalViewPanel });
            UpdateDisplay();
        }

        private void Button_Click(object sender, EventArgs e)
        {
<<<<<<< HEAD
            // Récupérer le chemin du dossier patient
            string basePath = Path.GetDirectoryName(displayManager.DirectoryPath);

            // Récupérer le nom du dossier actuel (le nom du scan)
            string scanFolderName = new DirectoryInfo(displayManager.DirectoryPath).Name;

            // Combiner le chemin avec le nom du dossier
            string fullPath = Path.Combine(basePath, scanFolderName);

            var renderForm = new RenderDicomForm(displayManager, doubleTrackBar.MinValue, doubleTrackBar.MaxValue, fullPath);
=======
            var resizedStartPoint = ConvertToResizedCoordinates(startPoint);
            var resizedEndPoint = ConvertToResizedCoordinates(endPoint);
            var resizedRect = GetResizedRectangle(GetRectangle(startPoint, endPoint));

            var renderForm = new RenderDicomForm(
                displayManager,
                doubleTrackBar.MinValue,
                doubleTrackBar.MaxValue,
                resizedStartPoint.X,
                resizedStartPoint.Y,
                resizedEndPoint.X,
                resizedEndPoint.Y,
                resizedRect.Width,
                resizedRect.Height
            );
>>>>>>> 74054c96
            renderForm.Show();
        }

        private void TrackBar_ValueChanged(object sender, EventArgs e)
        {
            displayManager.SetSliceIndex(sliceTrackBar.Value);
            UpdateDisplay();
        }

        private void AddInfoRow(TableLayoutPanel table, string label, string value)
        {
            var labelControl = new Label
            {
                Text = label,
                AutoSize = true,
                Margin = new Padding(2),
                Font = new Font(Font.FontFamily, 9, FontStyle.Bold)
            };

            var valueControl = new Label
            {
                Text = value,
                AutoSize = true,
                Margin = new Padding(2)
            };

            table.Controls.Add(labelControl);
            table.Controls.Add(valueControl);
        }

        private void UpdateDisplay()
        {
            mainPictureBox.Image?.Dispose();
            var originalImage = displayManager.GetCurrentSliceImage(windowWidthTrackBar.Value, windowCenterTrackBar.Value);

            var resizedImage = new Bitmap(TARGET_SIZE, TARGET_SIZE);
            using (var g = Graphics.FromImage(resizedImage))
            {
                g.InterpolationMode = System.Drawing.Drawing2D.InterpolationMode.HighQualityBicubic;
                g.DrawImage(originalImage, 0, 0, TARGET_SIZE, TARGET_SIZE);
            }

            mainPictureBox.Image = resizedImage;
            sliceLabel.Text = $"Slice {displayManager.GetCurrentSliceIndex() + 1} of {displayManager.GetTotalSlices()}";
            windowCenterLabel.Text = "Window Center: " + windowCenterTrackBar.Value;
            windowWidthLabel.Text = "Window Width: " + windowWidthTrackBar.Value;
        }

        private Point ConvertToResizedCoordinates(Point clickPoint)
        {
            var displayedSize = GetDisplayedImageSize();
            var picBox = mainPictureBox;

            int offsetX = (picBox.ClientSize.Width - displayedSize.Width) / 2;
            int offsetY = (picBox.ClientSize.Height - displayedSize.Height) / 2;

            clickPoint.X -= offsetX;
            clickPoint.Y -= offsetY;

            if (clickPoint.X < 0 || clickPoint.Y < 0 ||
                clickPoint.X > displayedSize.Width || clickPoint.Y > displayedSize.Height)
                return Point.Empty;

            float scaleX = (float)TARGET_SIZE / displayedSize.Width;
            float scaleY = (float)TARGET_SIZE / displayedSize.Height;

            return new Point(
                (int)(clickPoint.X * scaleX),
                (int)(clickPoint.Y * scaleY)
            );
        }

        private Rectangle GetResizedRectangle(Rectangle originalRect)
        {
            var p1 = ConvertToResizedCoordinates(new Point(originalRect.X, originalRect.Y));
            var p2 = ConvertToResizedCoordinates(new Point(originalRect.Right, originalRect.Bottom));

            if (p1 == Point.Empty || p2 == Point.Empty)
                return Rectangle.Empty;

            return new Rectangle(
                Math.Min(p1.X, p2.X),
                Math.Min(p1.Y, p2.Y),
                Math.Abs(p2.X - p1.X),
                Math.Abs(p2.Y - p1.Y)
            );
        }

        private void DoubleTrackBar_MouseUp(object sender, MouseEventArgs e)
        {
            minLabel.Text = "Min: " + doubleTrackBar.MinValue;
            maxLabel.Text = "Max: " + doubleTrackBar.MaxValue;
        }

        private void DoubleTrackBar_MouseMove(object sender, MouseEventArgs e)
        {
            minLabel.Text = "Min: " + doubleTrackBar.MinValue;
            maxLabel.Text = "Max: " + doubleTrackBar.MaxValue;
        }

        private void DoubleTrackBar_ValueChanged(object sender, EventArgs e)
        {
            minLabel.Text = "Min: " + doubleTrackBar.MinValue;
            maxLabel.Text = "Max: " + doubleTrackBar.MaxValue;
        }

        private void MainPictureBox_MouseDown(object sender, MouseEventArgs e)
        {
            if (e.Button == MouseButtons.Left)
            {
                isDrawing = true;
                startPoint = e.Location;
                var resizedPoint = ConvertToResizedCoordinates(startPoint);
                if (resizedPoint != Point.Empty)
                {
                    startPointLabel.Text = $"Start Point: ({resizedPoint.X}, {resizedPoint.Y})";
                }
            }
        }

        private void MainPictureBox_MouseMove(object sender, MouseEventArgs e)
        {
            if (isDrawing)
            {
                endPoint = e.Location;
                var resizedPoint = ConvertToResizedCoordinates(endPoint);
                if (resizedPoint != Point.Empty)
                {
                    endPointLabel.Text = $"End Point: ({resizedPoint.X}, {resizedPoint.Y})";
                    var resizedRect = GetResizedRectangle(GetRectangle(startPoint, endPoint));
                    if (resizedRect != Rectangle.Empty)
                    {
                        areaLabel.Text = $"Area: {resizedRect.Width * resizedRect.Height}";
                    }
                }
                mainPictureBox.Invalidate();
            }
        }

        private void MainPictureBox_MouseUp(object sender, MouseEventArgs e)
        {
            if (e.Button == MouseButtons.Left)
            {
                isDrawing = false;
                endPoint = e.Location;
                var resizedPoint = ConvertToResizedCoordinates(endPoint);
                if (resizedPoint != Point.Empty)
                {
                    endPointLabel.Text = $"End Point: ({resizedPoint.X}, {resizedPoint.Y})";
                    var resizedRect = GetResizedRectangle(GetRectangle(startPoint, endPoint));
                    if (resizedRect != Rectangle.Empty)
                    {
                        areaLabel.Text = $"Area: {resizedRect.Width * resizedRect.Height}";
                    }
                }
                mainPictureBox.Invalidate();
            }
        }

        private void MainPictureBox_Paint(object sender, PaintEventArgs e)
        {
            if (isDrawing || startPoint != endPoint)
            {
                var rect = GetRectangle(startPoint, endPoint);
                e.Graphics.DrawRectangle(Pens.Red, rect);
            }
        }

        private Rectangle GetRectangle(Point p1, Point p2)
        {
            return new Rectangle(
                Math.Min(p1.X, p2.X),
                Math.Min(p1.Y, p2.Y),
                Math.Abs(p1.X - p2.X),
                Math.Abs(p1.Y - p2.Y));
        }

        private Size GetDisplayedImageSize()
        {
            if (mainPictureBox.Image == null) return Size.Empty;

            var image = mainPictureBox.Image;
            var picBox = mainPictureBox;

            float imageRatio = (float)image.Width / image.Height;
            float containerRatio = (float)picBox.ClientSize.Width / picBox.ClientSize.Height;

            if (imageRatio > containerRatio)
            {
                return new Size(
                    picBox.ClientSize.Width,
                    (int)(picBox.ClientSize.Width / imageRatio)
                );
            }
            else
            {
                return new Size(
                    (int)(picBox.ClientSize.Height * imageRatio),
                    picBox.ClientSize.Height
                );
            }
        }
    }
}<|MERGE_RESOLUTION|>--- conflicted
+++ resolved
@@ -265,7 +265,6 @@
 
         private void Button_Click(object sender, EventArgs e)
         {
-<<<<<<< HEAD
             // Récupérer le chemin du dossier patient
             string basePath = Path.GetDirectoryName(displayManager.DirectoryPath);
 
@@ -276,23 +275,7 @@
             string fullPath = Path.Combine(basePath, scanFolderName);
 
             var renderForm = new RenderDicomForm(displayManager, doubleTrackBar.MinValue, doubleTrackBar.MaxValue, fullPath);
-=======
-            var resizedStartPoint = ConvertToResizedCoordinates(startPoint);
-            var resizedEndPoint = ConvertToResizedCoordinates(endPoint);
-            var resizedRect = GetResizedRectangle(GetRectangle(startPoint, endPoint));
-
-            var renderForm = new RenderDicomForm(
-                displayManager,
-                doubleTrackBar.MinValue,
-                doubleTrackBar.MaxValue,
-                resizedStartPoint.X,
-                resizedStartPoint.Y,
-                resizedEndPoint.X,
-                resizedEndPoint.Y,
-                resizedRect.Width,
-                resizedRect.Height
-            );
->>>>>>> 74054c96
+
             renderForm.Show();
         }
 
